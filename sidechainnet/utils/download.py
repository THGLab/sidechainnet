"""Functions for downloading protein structure data from RCSB PDB using the ProDy pkg."""

import multiprocessing
import os
import pkg_resources
from glob import glob
import requests

import prody as pr
import tqdm

import sidechainnet.utils.errors as errors
from sidechainnet.utils.measure import get_seq_coords_and_angles, no_nans_infs_allzeros
from sidechainnet.utils.parse import get_chain_from_astral_id, parse_astral_summary_file, parse_dssp_file

MAX_SEQ_LEN = 10_000  # An arbitrarily large upper-bound on sequence lengths
VALID_SPLITS_INTS = [10, 20, 30, 40, 50, 70, 90]
VALID_SPLITS = [f'valid-{s}' for s in VALID_SPLITS_INTS]
DATA_SPLITS = ['train', 'test'] + VALID_SPLITS
D_AMINO_ACID_CODES = [
    "DAL", "DSN", "DTH", "DCY", "DVA", "DLE", "DIL", "MED", "DPR", "DPN", "DTY", "DTR",
    "DSP", "DGL", "DSG", "DGN", "DHI", "DLY", "DAR"
]
ASTRAL_ID_MAPPING = None
PROTEIN_DSSP_DATA = None


def _init_dssp_data():
    global PROTEIN_DSSP_DATA
    global ASTRAL_ID_MAPPING
    PROTEIN_DSSP_DATA = parse_dssp_file(
        pkg_resources.resource_filename("sidechainnet",
                                        "resources/full_protein_dssp_annotations.json"))
    PROTEIN_DSSP_DATA.update(
        parse_dssp_file(
            pkg_resources.resource_filename(
                "sidechainnet", "resources/single_domain_dssp_annotations.json")))
    with open(
            pkg_resources.resource_filename("sidechainnet", "resources/astral_data.txt"),
            "r") as astral_file:
        ASTRAL_ID_MAPPING = parse_astral_summary_file(astral_file.read().splitlines())


def download_sidechain_data(pnids,
                            sidechainnet_out_dir,
                            casp_version,
                            training_set,
                            limit,
                            proteinnet_in,
                            regenerate_scdata=False):
    """Download the sidechain data for the corresponding ProteinNet IDs.

    Args:
        pnids: List of ProteinNet IDs to download sidechain data for
        sidechainnet_out_dir: Path to directory for saving sidechain data
        casp_version: A string that describes the CASP version i.e. 'casp7'
        training_set: Which thinning of ProteinNet to extract (30, 50, 90, etc.)
        limit: An integer describing maximum number of proteins to process
        proteinnet_in: A string representing the path to processed proteinnet.
        regenerate_scdata: Boolean, if True then recreate the sidechain-only data even if
            it already exists.

    Returns:
        sc_data: Python dictionary `{pnid: {...}, ...}`
    """
    from sidechainnet.utils.organize import load_data, save_data

    # Initialize directories.
    global PROTEINNET_IN_DIR
    PROTEINNET_IN_DIR = proteinnet_in
    output_name = f"sidechain-only_{casp_version}_{training_set}.pkl"
    output_path = os.path.join(sidechainnet_out_dir, output_name)
    if not os.path.exists(sidechainnet_out_dir):
        os.mkdir(sidechainnet_out_dir)

    # Simply load sidechain data if it has already been processed.
    if os.path.exists(output_path) and not regenerate_scdata:
        print(f"Sidechain information already preprocessed ({output_path}).")
        return load_data(output_path), output_path

    # Clean up any error logs that have been left-over from previous runs.
    if os.path.exists("errors"):
        for file in glob('errors/*.txt'):
            os.remove(file)

    # Download the sidechain data as a dictionary and report errors.
    sc_data, pnids_errors = get_sidechain_data(pnids, limit)
    save_data(sc_data, output_path)
    errors.report_errors(pnids_errors, total_pnids=len(pnids[:limit]))

    # Clean up working directory
    for file in glob('*.cif'):
        os.remove(file)

    return sc_data, output_path


def get_sidechain_data(pnids, limit):
    """Acquires sidechain data for specified ProteinNet IDs.

    Args:
        pnids: List of ProteinNet IDs to download data for.
        limit: Number of IDs to process (use small value for debugging).

    Returns:
        Dictionary mapping pnids to sidechain data. For example:

        {"1a9u_A_2": {"seq": "MRYK...",
                      "ang": np.ndarray(...),
                        ...
                      }}
        Also returns a list of tuples of (pnid, error_code) for those pnids
        that failed to download.
    """
    with multiprocessing.Pool(multiprocessing.cpu_count()) as p:
        results = list(
            tqdm.tqdm(p.imap(process_id, pnids[:limit]),
                      total=len(pnids[:limit]),
                      dynamic_ncols=True))
    all_errors = []
    all_data = dict()
    with open("errors/MODIFIED_MODEL_WARNING.txt", "a") as model_warning_file:
        for pnid, r in results:
            if type(r) == int:
                all_errors.append((pnid, r))
                continue
            if "msg" in r and r["msg"] == "MODIFIED_MODEL":
                model_warning_file.write(f"{pnid}\n")
                del r["msg"]
            all_data[pnid] = r
    return all_data, all_errors


def process_id(pnid):
    """Create dictionary of sidechain data for a single ProteinNet ID.

    For a single ProteinNet ID i.e. ('1A9U_1_A'), fetches that PDB chain
    from the PDB and extracts its angles, coordinates, and sequence. Missing
    data is padded with GLOBAL_PAD_CHARs.
    Args:
        pnid: A ProteinNet ID, i.e. '1A9U_1_A'.

    Returns:
        Dictionary of relevant data for that ID.
    """
    message = None
    pnid_type = determine_pnid_type(pnid)
    chain = get_chain_from_proteinnetid(pnid, pnid_type)
    if not chain:
        return pnid, errors.ERRORS["NONE_STRUCTURE_ERRORS"]
    elif type(chain) == tuple and type(chain[1]) == int:
        # This indicates there was an issue parsing the chain
        return pnid, chain[1]
    elif type(chain) == tuple and chain[1] == "MODIFIED_MODEL":
        message = "MODIFIED_MODEL"
        chain = chain[0]
    try:
        dihedrals_coords_sequence = get_seq_coords_and_angles(chain)
    except errors.NonStandardAminoAcidError:
        return pnid, errors.ERRORS["NSAA_ERRORS"]
    except errors.NoneStructureError:
        return pnid, errors.ERRORS["NONE_STRUCTURE_ERRORS"]
    except errors.ContigMultipleMatchingError:
        return pnid, errors.ERRORS["MULTIPLE_CONTIG_ERRORS"]
    except errors.ShortStructureError:
        return pnid, errors.ERRORS["SHORT_ERRORS"]
    except errors.MissingAtomsError:
        return pnid, errors.ERRORS["MISSING_ATOMS_ERROR"]
    except errors.SequenceError:
        print("Not fixed.", pnid)
        return pnid, errors.ERRORS["SEQUENCE_ERRORS"]
    except ArithmeticError:
        return pnid, errors.ERRORS["NONE_STRUCTURE_ERRORS"]

    # If we've made it this far, we can unpack the data and return it
<<<<<<< HEAD
    dihedrals, coords, sequence = dihedrals_coords_sequence

=======
    dihedrals, coords, sequence, unmodified_seq, is_nonstd = dihedrals_coords_sequence
>>>>>>> a0fba55a
    if "#" not in pnid:
        try:
            dssp = PROTEIN_DSSP_DATA[pnid]
        except KeyError:
            dssp = " " * len(sequence)
    else:
        dssp = " " * len(sequence)
    resolution = get_resolution_from_pnid(pnid)
    data = {
        "ang": dihedrals,
        "crd": coords,
        "seq": sequence,
        "sec": dssp,
        "res": resolution,
        "ums": unmodified_seq,
        "mod": is_nonstd
    }
    if message:
        data["msg"] = message
    return pnid, data


def determine_pnid_type(pnid):
    """Return the 'type' of a ProteinNet ID (i.e. train, valid, test, ASTRAL).

    Args:
        pnid: ProteinNet ID string.

    Returns:
        The 'type' of ProteinNet ID as a string.
    """
    if "TBM#" in pnid or "FM#" in pnid or "TBM-hard" in pnid or "FM-hard" in pnid:
        return "test"

    if pnid.count("_") == 1:
        is_astral = "_astral"
    else:
        is_astral = ""

    if "#" in pnid:
        return "valid" + is_astral
    else:
        return "train" + is_astral


def get_chain_from_trainid(pnid):
    """Return a ProDy chain object for a ProteinNet ID. Assumes train/valid ID.

    Args:
        pnid: ProteinNet ID

    Returns:
        ProDy chain object corresponding to ProteinNet ID.
    """
    modified_model_number = False
    # Try parsing the ID as a PDB ID. If it fails, assume it's an ASTRAL ID.
    try:
        pdbid, chnum, chid = pnid.split("_")
        chnum = int(chnum)
        # If this is a validation set pnid, separate the annotation from the ID
        if "#" in pdbid:
            pdbid = pdbid.split("#")[1]
    except ValueError:
        try:
            pdbid, astral_id = pnid.split("_")
            return get_chain_from_astral_id(astral_id.replace("-", "_"),
                                            ASTRAL_ID_MAPPING)
        except KeyError:
            return pnid, errors.ERRORS["MISSING_ASTRAL_IDS"]
        except (ValueError, Exception):
            return pnid, errors.ERRORS["FAILED_ASTRAL_IDS"]

    # Continue loading the chain, given the PDB ID
    use_pdb = True
    try:
        chain = pr.parsePDB(pdbid, chain=chid, model=chnum)
        if not chain:
            chain = pr.parseMMCIF(pdbid, chain=chid, model=chnum)
            use_pdb = False
    # If the file is too large, then we can download the CIF instead
    except OSError:
        try:
            chain = pr.parseMMCIF(pdbid, chain=chid, model=chnum)
            use_pdb = False
        except IndexError:
            try:
                chain = pr.parseMMCIF(pdbid, chain=chid, model=1)
                use_pdb = False
                modified_model_number = True
            except Exception as e:
                print(e)
                return pnid, errors.ERRORS["PARSING_ERROR_OSERROR"]
        except Exception as e:  # EOFERROR
            print(e)
            return pnid, errors.ERRORS["PARSING_ERROR_OSERROR"]
    except AttributeError:
        return pnid, errors.ERRORS["PARSING_ERROR_ATTRIBUTE"]
    except (pr.proteins.pdbfile.PDBParseError, IndexError):
        # For now, if the requested coordinate set doesn't exist, then we will
        # default to using the only (first) available coordinate set
        struct = pr.parsePDB(pdbid, chain=chid) if use_pdb else pr.parseMMCIF(pdbid,
                                                                              chain=chid)
        if struct and chnum > 1:
            try:
                chain = pr.parsePDB(pdbid, chain=chid, model=1)
                modified_model_number = True
            except Exception:
                return pnid, errors.ERRORS["PARSING_ERROR"]
        else:
            return pnid, errors.ERRORS["PARSING_ERROR"]
    except Exception as e:
        print(e)
        return pnid, errors.ERRORS["UNKNOWN_EXCEPTIONS"]

    if chain is None:
        return pnid, errors.ERRORS["NONE_CHAINS"]

    if modified_model_number:
        return chain, "MODIFIED_MODEL"

    if contains_d_amino_acids(chain):
        return pnid, errors.ERRORS["D_AMINO_ACIDS"]

    return chain


def get_chain_from_testid(pnid):
    """Returns a ProDy chain object for a test pnid. Requires local file.

    Args:
        pnid: ProteinNet ID. Must refer to a test-set record.

    Returns:
        ProDy chain object.
    """

    category, caspid = pnid.split("#")
    try:
        chain = pr.parsePDB(os.path.join(PROTEINNET_IN_DIR, "targets", caspid + ".pdb"))
    except AttributeError:
        return pnid, errors.ERRORS["TEST_PARSING_ERRORS"]
    try:
        assert chain.numChains() == 1
    except Exception:
        print("Only a single chain should be parsed from the CASP target PDB.")
        return pnid, errors.ERRORS["TEST_PARSING_ERRORS"]
    return chain


def get_chain_from_proteinnetid(pnid, pnid_type):
    """Returns a ProDy chain for a given pnid.

    Args:
        pnid_type:
        pnid: ProteinNet ID

    Returns:
        ProDy chain object.
    """
    # If the ProteinNet ID is from the test set
    if pnid_type == "test":
        chain = get_chain_from_testid(pnid)
    # If the ProteinNet ID is from the train or validation set
    else:
        chain = get_chain_from_trainid(pnid)

    return chain


def unpack_processed_results(results, pnids):
    """Given an iterable of processed results containing angles, sequences, and PDB IDs,
    this function separates out the components (sequences as one-hot vectors, angle
    matrices, and PDB IDs) iff all were successfully preprocessed."""
    all_ohs = []
    all_angs = []
    all_crds = []
    all_ids = []
    c = 0
    for r, pnid in zip(results, pnids):
        if type(r) == int:
            # PDB failed to download
            errors.ERRORS.count(r, pnid)
            continue
        ang, coords, seq, i = r
        if no_nans_infs_allzeros(ang) and no_nans_infs_allzeros(coords):
            all_ohs.append(seq)
            all_angs.append(ang)
            all_crds.append(coords)
            all_ids.append(i)
            c += 1
    print(f"{(c * 100) / len(results):.1f}% of chains parsed. ({c}/{len(results)})")
    return all_ohs, all_angs, all_crds, all_ids


def add_proteinnetID_to_idx_mapping(data):
    """Given an already processes ProteinNet data dictionary, this function adds a mapping
    from ProteinNet ID to the subset and index number where that protein can be looked up
    in the current dictionary.

    Useful if you'd like to quickly extract a certain protein.
    """
    d = {}
    for subset in DATA_SPLITS:
        for idx, pnid in enumerate(data[subset]["ids"]):
            d[pnid] = {"subset": subset, "idx": idx}

    data["pnids"] = d
    return data


def contains_d_amino_acids(chain):
    """Return True iff the ProDy chain contains D amino acids.

    D amino acids should be excluded because their structure is not compatible
    with L amino acids and cannot be assumed to be the same.

    Args:
        chain (prody Chain): A ProDy chain representing one polypeptide molecule.
    """
    resnames = chain.getResnames()
    return any((d_aa in resnames for d_aa in D_AMINO_ACID_CODES))


def get_resolution_from_pdbid(pdbid):
    """Return RCSB-reported resolution for a PDB ID.

    Args:
        pdbid (string): RCSB PDB identifier.
    """
    query_string = ("https://data.rcsb.org/graphql?query={entry(entry_id:\"" + pdbid +
                    "\"){pdbx_vrpt_summary{PDB_resolution}}}")
    r = requests.get(query_string)
    if r.status_code != 200:
        res = None
    try:
        res = float(r.json()['data']['entry']['pdbx_vrpt_summary']['PDB_resolution'])
    except (KeyError, TypeError):
        res = None

    return res


def get_pdbid_from_pnid(pnid):
    """Return RCSB PDB ID associated with a given ProteinNet ID.

    Args:
        pnid (string): A ProteinNet entry identifier.
    """
    # Try parsing the ID as a PDB ID. If it fails, assume it's an ASTRAL ID.
    try:
        pdbid, chnum, chid = pnid.split("_")
        chnum = int(chnum)
        # If this is a validation set pnid, separate the annotation from the ID
        if "#" in pdbid:
            pdbid = pdbid.split("#")[1]
    except ValueError:
        try:
            pdbid, astral_id = pnid.split("_")
            if "#" in pdbid:
                val_split, pdbid = pdbid.split("#")
        except Exception as e:
            print(e)
            print(pnid)
            exit(1)

    return pdbid


def get_resolution_from_pnid(pnid):
    """Return RCSB-reported resolution for a given ProteinNet identifier."""
    if determine_pnid_type(pnid) == "test":
        return None
    return get_resolution_from_pdbid(get_pdbid_from_pnid(pnid))<|MERGE_RESOLUTION|>--- conflicted
+++ resolved
@@ -173,12 +173,8 @@
         return pnid, errors.ERRORS["NONE_STRUCTURE_ERRORS"]
 
     # If we've made it this far, we can unpack the data and return it
-<<<<<<< HEAD
-    dihedrals, coords, sequence = dihedrals_coords_sequence
-
-=======
     dihedrals, coords, sequence, unmodified_seq, is_nonstd = dihedrals_coords_sequence
->>>>>>> a0fba55a
+
     if "#" not in pnid:
         try:
             dssp = PROTEIN_DSSP_DATA[pnid]
